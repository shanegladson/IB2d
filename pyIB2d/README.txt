%*****************************************************************************%
%*******************************% IB2d Python %*******************************%
%*****************************************************************************%

IB2d is an Immersed Boundary Code (IB) for solving fully coupled non-linear 
 	fluid-structure interaction models. This version of the code is based 
	off of Peskin's Immersed Boundary Method Paper in Acta Numerica, 2002.

Author: Nicholas A. Battista
Email:  nick.battista@unc.edu
Date Created: May 27th, 2015
Institution: University of North Carolina at Chapel Hill
Website: http://battista.web.unc.edu
GitHub: http://www.github.com/nickabattista

Python 3.5 port by: Christopher Strickland
Date Created: March 3rd, 2016
Institution: University of North Carolina at Chapel Hill
Website: http://www.christopherstrickland.info
GitHub: http://www.github.com/mountaindust

Dependencies:
 	- NumPy
 	- Matplotlib
<<<<<<< HEAD
 	- Numba (optional)
        - vtk (if not already installed, "conda install -c menpo vtk")
=======
 	- Numba
    - vtk (optional. if not already installed, "conda install -c menpo vtk")
>>>>>>> 067b6c47

Additionally, an optional C library (plus Cython glue code) is provided to improve the speed at which data writes out to disk. For info on compiling this library, please see Cython_README.md in the IBM_Blackbox directory.

This code is capable of creating Lagrangian Structures using:
 	1. Springs
 	2. Beams (*torsional springs)
 	3. Target Points
	4. Muscle-Model 1 (combined Force-Length-Velocity model with a 
            Hill (i.e.,Length-Tension) Model )
    5. 3-Element Hill Muscle (combined 3-element hill mode coupled w/
            Force-Velocity/Length-Tension Model) -- UNTESTED!! THIS IS LIKELY BROKEN.
    6. Mass Points (with or without influence of gravity)
    7. Porous Structures

One is able to update those Lagrangian Structure Parameters, e.g., spring constants, resting lengths, etc.
 
There are a number of ported Examples, mostly used for testing and teaching purposes. Many more are available in the Matlab code - if you port another example, please send us a pull request!

If you would like us to add a specific muscle model, please contact Nick (nick.battista@unc.edu) 

If you use this code for the purposes of teaching, research, or recreation please let Nick know as well :)

%*****************************************************************************%
%*****************************% HAPPY COMPUTING! %****************************%
%*****************************************************************************%

-To Run Examples:
    1. Go into "Examples" Directory
    2. Choose which example you want to run and enter directory
    3. Type "python main2d.py"
    4. You can change input data in the input2d data folder, or modify the 
       geometry in the specified geometry file

    Alternatively you can run pyIB2d.py, specifying a directory containing
    the simulation files via one of its flags. Type "python pyIB2d.py -h" for
    further info. Note: with this method, all data will be written into this
    folder (IB2d/pyIB2d) rather than the simulation folder.

-THIS VERSION HAS 6 DIFFERENT FLAVORS OF EXAMPLES:
    1. "Standard Rubberband" - only uses springs/beams between Lagrangian pts.
    2. "HeartTube" - example of pumping in tubular hearts	
    3. "Tracers" - example of inserting tracer particles into simulations
            Tracers in an impedance pump
    4. "Mass_Points" - "adding artificial mass" to the Lagrangian structure
            'massive' cells racing due to underlying fluid velocity only!
    5. "Porous_Rubberband" - added porosity to standard rubberband problem
    6. "Concentration_Diffusion" - Pure Diffusion of Passive Scalar in Box

-It has the ability to read in Lagrangian Point Data (.vertex), Springs 
	(.spring), Torsional Springs (.beam),  Target Pts (.target), and 
	Muscle Pts (.muscle), 3-Hill-Muscle-Pts (.muscle_Hill), 
        Tracer Particles (.tracer), Mass Points (.mass), and  Porous Media 
        (.porous), and initial concentration (.concentration)! 

-It has the capabilitiy for updating model data

-It can have pseudo-inflow conditions by inducing an arbitrary force onto the 
    Eulerian grid (e.g., Channel Flow Examples)

-You can choose to have gravity exerting forced (yes/no) as well as prescribe
    the direction of gravitational influence in any direction you'd wish, 
    in input2d

-You can have a background concentration gradient that is advected and diffused
    via the background flow.

-It can plot the following things in matplotlib, if plot_Matlab flag = 1 in input2d:
    a. Vorticity (colormap) + Lagrangian Pts.
    b. Magnitude Velocity (colormap) + Lagrangian Pts.
    c. Pressure (colormap) + Lagrangian Pts.
    d. Velocity (vector form) + Lagrangian Pts.
    e. Lagrangian Pts. themselves 

-It has a flag for print dump interval (shared between printing to .vtk format 
    + matplotlib plotting)

-NOTE: This code *may* BLOW UP when Lagrangian points cross a boundary!!!!!

%*****************************************************************************%
%*******************************% VISUALIZATION %*****************************%
%*****************************************************************************%

-These examples print data as .vtk files, which can be read by Paraview and 
    VisIt.

-Every example prints the following:

        LAGRANGIAN PTS:     a. Lag. Pts. themselves
                            b. Lag. Pts. w/ connections!

        SCALARS (colormap): a. Vorticity
                            b. Magnitude of Velocity
                            c. uX (x-directed velocity)
                            d. uY (y-directed velocity)
                            e. Pressure

        VECTORS: a. velocity data

        TRACERS: a. tracer particle locations

-There are flags in input2d for the printing interval between saving data
        -> print_Dump

-There are flags in input2d whether you'd like Matlab to plot various 
    quantities as simulation progresses:

            -> plot_Matlab     (set = 1, if yes, have Matlab plot)
            -> plot_<Quantity> (set = 1, if yes for quantity)
            <|MERGE_RESOLUTION|>--- conflicted
+++ resolved
@@ -22,13 +22,8 @@
 Dependencies:
  	- NumPy
  	- Matplotlib
-<<<<<<< HEAD
  	- Numba (optional)
-        - vtk (if not already installed, "conda install -c menpo vtk")
-=======
- 	- Numba
     - vtk (optional. if not already installed, "conda install -c menpo vtk")
->>>>>>> 067b6c47
 
 Additionally, an optional C library (plus Cython glue code) is provided to improve the speed at which data writes out to disk. For info on compiling this library, please see Cython_README.md in the IBM_Blackbox directory.
 
